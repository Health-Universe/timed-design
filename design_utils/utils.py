from asyncio import run_coroutine_threadsafe
from logging import raiseExceptions
import gzip, sys, random, string
import typing as t
import warnings
from itertools import product
from pathlib import Path
import re

import ampal
import h5py
import numpy as np
from ampal.amino_acids import (
    side_chain_dihedrals,
    standard_amino_acids,
    polarity_Zimmerman,
    residue_charge,
)
from numpy import genfromtxt

from aposteriori.config import MAKE_FRAME_DATASET_VER, UNCOMMON_RESIDUE_DICT
from aposteriori.data_prep.create_frame_data_set import (
    DatasetMetadata,
    residue_number_indexing,
)


def constrain_aa_resnum(res_to_fix):
    """
    At the moment the user inputs for residue fixing and residue prediction are taken as a string.
    This function takes a user input and separates the integer bits from string bits. Particularly useful if the user wants to specify the aminoacid constraints when fixing residues.
    For example, if the user puts --res_to_fix "10Y", this function will come in handy to constrain the 10th residue to a tyrosine.
    If the user enters --res_to_fix "5", then the aminoacid will be considered "X" at the beginning, but this will not be inserted into the predictions function to create dictionaries for individual chains of proteins with their residue numbers.

     Parameters
    ----------
    res_to_fix: tuple
        Residue numbers for the fixed residues. This assumes that when the chain changes the residue number also starts from 1
    """

    aa_inserted = []
    resnum_to_insert = []
    for item in res_to_fix:
        constrained_resnum = []
        constrained_aa = []
        for i in item:
            match = re.search(r"\d+", i)
            if match:
                constrained_resnum.append(int(match.group()))
                if len(match.group()) < len(i):
                    constrained_aa.append(i[len(match.group()) :])
                else:
                    constrained_aa.append("X")
            else:
                constrained_resnum.append("X")
                constrained_aa.append(i)
        aa_inserted.append(tuple(constrained_resnum))
        resnum_to_insert.append(tuple(constrained_aa))

    return aa_inserted, resnum_to_insert


def res_index_collection(flat_dataset_map):
    """
    A function to create dictionaries for individual chains of proteins with their residue numbers.

     Parameters
    ----------
    flat_dataset_map: list
        Dataset containing all the voxelised/gaussian representations.
    """
    res_indexes = {}
    for data in flat_dataset_map:
        prot_chain = data[0] + data[1]
        res_number = int(data[2])
        if prot_chain not in res_indexes:
            res_indexes[prot_chain] = []
        res_indexes[prot_chain].append(res_number)
    return res_indexes


def customize_fixed_residues(
    pdb_to_sequence, pdb_to_real_sequence, chains_to_fix, res_to_fix, flat_dataset_map
):
    """
    A function to customize TIMED predictions. When user gives --res_to_fix and --chains_to_customize
    commands, the residues in a given chain will be fixed to the input structure residues, and rest of the protein
    will be predicted normally.
    Parameters
    ----------
    pdb_to_sequence: dict
        Sequence as predicted by TIMED
    pdb_to_real_sequence: dict
        WT sequence
    chains_to_customize: tuple
        User specified chains where fixing of residues will be applied.
    res_to_fix: tuple
        Residue numbers for the fixed residues. This assumes that when the chain changes the residue number also starts from 1
    flat_dataset_map: list
        Dataset containing all the voxelised/gaussian representations.
    """

    if len(chains_to_fix) < len(res_to_fix):
        raise ValueError(
            f"User wants to predict sequences for additional chains, but some of these chains must be missing in --chains_to_fix. Make sure that you separate different chains by using equal number of commas for both --res_to_fix and --chains_to_fix"
        )
    elif len(chains_to_fix) > len(res_to_fix):
        raise ValueError(
            f"User wants to predict sequences for additional chains, but some of these sequences must be missing in --res_to_fix. Make sure that you separate different chains by using equal number of commas for both --res_to_fix and --chains_to_fix"
        )

    res_to_fix_organised, aa_inserted_organised = constrain_aa_resnum(res_to_fix)
    chain_res_fix_mapping = {
        chain: (res_to_fix_organised[i], aa_inserted_organised[i])
        for i, chain in enumerate(chains_to_fix)
    }
    res_dict = res_index_collection(flat_dataset_map)
    for chain, (res_tuples, str_values) in chain_res_fix_mapping.items():
        res_tuples = [int(item) for item in res_tuples]
        for key, value in pdb_to_sequence.items():
            if key.endswith(chain) and key in pdb_to_real_sequence:
                real_sequence = pdb_to_real_sequence[key]
                sequence = list(value)
                res_values = res_dict[key]
                for res_num in res_tuples:
                    if res_num > max(res_values):
                        raise ValueError(
                            f"Residue number {res_num} exceeds the highest residue number {max(res_values)} for the {key} chain"
                        )
                    elif res_num < min(res_values):
                        raise ValueError(
                            f"Residue number {res_num} is lower than the lowest residue number {min(res_values)} for the {key} chain"
                        )
                # Find the indexes that match the values in res_tuples
                normalised_indexes_to_fix = [
                    res_values.index(res_tuple)
                    for res_tuple in res_tuples
                    if res_tuple in res_values
                ]
                aa_mapping = {
                    idx: str_value
                    for idx, str_value in zip(normalised_indexes_to_fix, str_values)
                }
                print(aa_mapping)
                for res_tuple in normalised_indexes_to_fix:
                    res_num_to_revert_to_wt = res_tuple
                    # Specified residues should change in the prediction.
                    if aa_mapping[res_num_to_revert_to_wt] == "X":
                        if (
                            0
                            <= res_num_to_revert_to_wt
                            < min(len(sequence), len(real_sequence))
                        ):
                            pdb_to_sequence[key] = (
                                pdb_to_sequence[key][:res_num_to_revert_to_wt]
                                + pdb_to_real_sequence[key][res_num_to_revert_to_wt]
                                + pdb_to_sequence[key][res_num_to_revert_to_wt + 1 :]
                            )
                    else:
                        if (
                            0
                            <= res_num_to_revert_to_wt
                            < min(len(sequence), len(real_sequence))
                        ):
                            pdb_to_sequence[key] = (
                                pdb_to_sequence[key][:res_num_to_revert_to_wt]
                                + aa_mapping[res_num_to_revert_to_wt]
                                + pdb_to_sequence[key][res_num_to_revert_to_wt + 1 :]
                            )


def customize_predicted_residues(
    pdb_to_sequence,
    pdb_to_real_sequence,
    chains_to_predict,
    res_to_predict,
    flat_dataset_map,
):

    """
    A function to customize TIMED predictions. When user gives --res_to_predict and --chains_to_customize
    commands, the residues in a given chain will be predicted and rest of the protein will be converted back to WT.
     Parameters
    ----------
    pdb_to_sequence: dict
        Sequence as predicted by TIMED
    pdb_to_real_sequence: dict
        WT sequence
    chains_to_customize: tuple
        User specified chains where predictions will be applied. Unspecified chains will be converted back to WT.
    res_to_predict: tuple
        Residue numbers for the predicting residues. This assumes that when the chain changes the residue number also starts from 1
    flat_dataset_map: list
        Dataset containing all the voxelised/gaussian representations.
    """

    res_to_predict_organised = constrain_aa_resnum(res_to_predict)[0]

    if len(chains_to_predict) < len(res_to_predict_organised):
        raise ValueError(
            f"User wants to predict sequences for additional chains, but some of these chains must be missing in --chains_to_predict. Make sure that you separate different chains by using equal number of commas for both --res_to_predict and --chains_to_predict"
        )
    elif len(chains_to_predict) > len(res_to_predict_organised):
        raise ValueError(
            f"User wants to predict sequences for additional chains, but some of these sequences must be missing in --res_to_predict. Make sure that you separate different chains by using equal number of commas for both --res_to_predict and --chains_to_predict"
        )

    chain_res_fix_mapping = {
        chain: res_to_predict_organised[(i)]
        for i, chain in enumerate(chains_to_predict)
    }

    res_dict = res_index_collection(flat_dataset_map)
    print(chain_res_fix_mapping)
    for chain, res_tuples in chain_res_fix_mapping.items():
        for key, value in pdb_to_sequence.items():
            if key.endswith(chain) and key in pdb_to_real_sequence:
                real_sequence = pdb_to_real_sequence[key]
                sequence = list(value)
                res_values = res_dict[key]
                for res_num in res_tuples:
                    if res_num > max(res_values):
                        raise ValueError(
                            f"Residue number {res_num} exceeds the highest residue number {max(res_values)}"
                        )
                    elif res_num < min(res_values):
                        raise ValueError(
                            f"Residue number {res_num} is lower than the lowest residue number {min(res_values)} for the {key} chain"
                        )
                # Find the indexes that match the values in res_tuples
                matching_indexes = [
                    res_values.index(res_tuple)
                    for res_tuple in res_tuples
                    if res_tuple in res_values
                ]
                all_indexes = [idx for idx in range(len(res_values))]
                # Update res_tuples with these indexes
                normalised_indexes_to_fix = matching_indexes
                for idx in all_indexes:
                    if idx not in normalised_indexes_to_fix:
                        res_num_to_revert_to_wt = idx
                        # Specified residues should change in the prediction.
                        if (
                            0
                            <= res_num_to_revert_to_wt
                            < min(len(sequence), len(real_sequence))
                        ):
                            pdb_to_sequence[key] = (
                                pdb_to_sequence[key][:res_num_to_revert_to_wt]
                                + pdb_to_real_sequence[key][res_num_to_revert_to_wt]
                                + pdb_to_sequence[key][res_num_to_revert_to_wt + 1 :]
                            )
            # If the chain is not specified to be predicted by TIMED, convert it back to WT.
            elif (
                key[-1] not in chain_res_fix_mapping.keys()
                and key in pdb_to_real_sequence
            ):
                pdb_to_sequence[key] = pdb_to_real_sequence[key]


def customize_fixed_residues(
    pdb_to_sequence, pdb_to_real_sequence, chains_to_customize, res_to_fix
):
    """

    A function to customize TIMED predictions. When user gives --res_to_fix and --chains_to_customize
    commands, the residues in a given chain will be fixed to the input structure residues, and rest of the protein
    will be predicted normally.

     Parameters
    ----------
    pdb_to_sequence: dict
        Sequence as predicted by TIMED
    pdb_to_real_sequence: dict
        WT sequence
    chains_to_customize: tuple
        User specified chains where fixing of residues will be applied.
    res_to_fix: tuple
         Residue numbers for the fixed residues. This assumes that when the chain changes the residue number also starts from 1

    """
    mapping = {chain: res_to_fix[i] for i, chain in enumerate(chains_to_customize)}
    print(mapping)
    for chain, res_tuples in mapping.items():
        for key, value in pdb_to_sequence.items():
            if key.endswith(chain) and key in pdb_to_real_sequence:
                real_sequence = pdb_to_real_sequence[key]
                sequence = list(value)
                for res_tuple in res_tuples:
                    num = res_tuple
                    # Specified residues should change in the prediction.
                    if 0 <= num - 1 < min(len(sequence), len(real_sequence)):
                        pdb_to_sequence[key] = (
                            pdb_to_sequence[key][: num - 1]
                            + pdb_to_real_sequence[key][num - 1]
                            + pdb_to_sequence[key][num:]
                        )


def customize_predicted_residues(
    pdb_to_sequence, pdb_to_real_sequence, chains_to_customize, res_to_predict
):

    """
    A function to customize TIMED predictions. When user gives --res_to_predict and --chains_to_customize
    commands, the residues in a given chain will be predicted and rest of the protein will be converted back to WT.

     Parameters
    ----------
    pdb_to_sequence: dict
        Sequence as predicted by TIMED
    pdb_to_real_sequence: dict
        WT sequence
    chains_to_customize: tuple
        User specified chains where predictions will be applied. Unspecified chains will be converted back to WT.
    res_to_predict: tuple
         Residue numbers for the predicting residues. This assumes that when the chain changes the residue number also starts from 1

    """

    mapping = {chain: res_to_predict[i] for i, chain in enumerate(chains_to_customize)}
    for chain, res_tuples in mapping.items():
        for key, value in pdb_to_sequence.items():
            if key.endswith(chain) and key in pdb_to_real_sequence:
                sequence = list(value)
                for num in range(1, len(sequence)):
                    # Specified residues should be kept as they are in pdb_to_sequence but rest should change.
                    if num not in res_tuples:
                        pdb_to_sequence[key] = (
                            pdb_to_sequence[key][: num - 1]
                            + pdb_to_real_sequence[key][num - 1]
                            + pdb_to_sequence[key][num:]
                        )
            # If the chain is not specified to be predicted by TIMED, convert it back to WT.
            elif not key.endswith(chain) and key in pdb_to_real_sequence:
                sequence = list(value)
                for num in range(1, len(sequence)):
                    pdb_to_sequence[key] = (
                        pdb_to_sequence[key][: num - 1]
                        + pdb_to_real_sequence[key][num - 1]
                        + pdb_to_sequence[key][num:]
                    )


def rm_tree(pth: Path):
    # Removes all files in a directory and the directory. From https://stackoverflow.com/questions/50186904/pathlib-recursively-remove-directory
    pth = Path(pth)
    for child in pth.glob("*"):
        if child.is_file():
            child.unlink()
        else:
            rm_tree(child)
    pth.rmdir()


def load_pdb_from_path(structure_path: Path) -> ampal.Assembly:
    """
    Simple utility to load PDB file into ampal and deal with .gz / containers

    Parameters
    ----------
    structure_path: Path
        Path to PDB structure

    Returns
    -------
    pdb_structure: ampal.Assembly
        Ampal assembly for structure path

    """
    # Load structure:
    if structure_path.suffix == ".gz":
        with gzip.open(str(structure_path), "rb") as inf:
            pdb_structure = ampal.load_pdb(inf.read().decode(), path=False)
    else:
        pdb_structure = ampal.load_pdb(str(structure_path))
    # Select first state of container:
    if isinstance(pdb_structure, ampal.AmpalContainer):
        pdb_structure = pdb_structure[0]
    return pdb_structure


def modify_pdb_with_input_property(
    structure_path: Path, property_map: np.ndarray, property: str
) -> ampal.Assembly:
    """
    Modifies input structure with polarity. A bit hacky.

    Replaces residues letter to be changed to ALA for no polarity and K for polarity.

    Parameters
    ----------
    structure_path: Path
        Path to structures
    property_map: np.ndarray
        Property map

    Returns
    -------
    pdb_structure: ampal.Assembly
        Ampal structure with modified letter code

    """
    property = property.lower()
    accepted_properties = ["polarity", "charge"]
    assert (
        property in accepted_properties
    ), f"Property {property} not found among {accepted_properties}"
    property_dict = {0: "A", 1: "K", -1: "D"}
    pdb_structure = load_pdb_from_path(structure_path)
    count = 0
    merged_sequence = ""
    for chain in pdb_structure:
        for res in chain:
            r = res.mol_letter
            if r in standard_amino_acids.keys():
                if property == "polarity":
                    res_property = 0 if polarity_Zimmerman[r] < 20 else 1
                else:
                    res_property = residue_charge[r]
            else:
                res_property = 0
            if property_map[count] != res_property:
                res.mol_code = standard_amino_acids[property_dict[property_map[count]]]
                res.mol_letter = property_dict[property_map[count]]
            merged_sequence += res.mol_letter
            count += 1
    new_property_map = convert_seq_to_property(merged_sequence, property=property)
    np.testing.assert_array_equal(
        new_property_map, property_map, err_msg="Property maps differ."
    )

    return pdb_structure


def create_residue_map_from_pdb(structure_path: Path) -> (t.List[str], str):
    """
    Creates a residue map (similar to dataset map) based on a pdb file.

    Parameters
    ----------
    structure_path: Path
        Path to pdb structure.

    Returns
    -------
    residue_map: t.List[str]
        Residue map of the form ["{res.mol_letter}{res.id} (Chain {chain.id})" ...]
    merged_sequence: str
        Full sequence merged into one string. If multiple chains, it squashes all the sequences together.
    """
    pdb_structure = load_pdb_from_path(structure_path)
    residue_map = []
    merged_sequence = ""
    for chain in pdb_structure:
        for res in chain:
            residue_map.append(f"{res.mol_letter}{res.id} (Chain {chain.id})")
            merged_sequence += res.mol_letter
    return residue_map, merged_sequence


def convert_seq_to_property(seq: str, property: str) -> t.List[int]:
    """
    Converts sequence of residues into property list from either polarity or charge.

    Parameters
    ----------
    seq: str
        Seq of residues
    property: str
        Property to be encoded

    Returns
    -------
    output: t.List[int]
        List of ints containing property of interest
    """
    accepted_properties = ["polarity", "charge"]
    assert (
        property.lower() in accepted_properties
    ), f"Property {property} not found among {accepted_properties}"
    res_list = list(seq)
    if property == "polarity":
        output_list = []
        for r in res_list:
            if r in standard_amino_acids.keys():
                output_list.append(0 if polarity_Zimmerman[r] < 20 else 1)
            else:
                output_list.append(0)
        return output_list
    else:
        return [residue_charge[r] for r in res_list]


def lookup_blosum62(res_true: str, res_prediction: str) -> int:
    """Returns score from the matrix.
    Parameters
    ----------
    res_true: str
        First residue code.
    res_prediction: str
        Second residue code.
    Returns
    --------
    Score from the matrix."""

    if (res_true, res_prediction) in blosum62.keys():
        return blosum62[res_true, res_prediction]
    else:
        return blosum62[res_prediction, res_true]


def load_datasetmap(path_to_datasetmap: Path, is_old: bool = False) -> np.ndarray:
    """
    Load dataset map. Supports old datasetmap pre-benchmark.

    Parameters
    ----------
    path_to_datasetmap: Path
        Path to the datasetmap to be loaded
    is_old: bool
        Whether the datasetmap is old. Note: this allows for backwards compatibility.

    Returns
    -------
    dataset_map: np.ndarray
        2D array of datasetmap
    """
    assert (
        path_to_datasetmap.suffix == ".txt"
    ), f"Expected Path {path_to_datasetmap} to be a .txt file but got {path_to_datasetmap.suffix}."
    if is_old:
        dataset_map = np.genfromtxt(path_to_datasetmap, delimiter=",", dtype=str)
    else:
        dataset_map = np.genfromtxt(
            path_to_datasetmap, delimiter=" ", dtype=str, skip_header=3
        )
    dataset_map = np.asarray(dataset_map)
    # If list only contains 1 pdb, it fails to create a list of list [pdb_code, count]
    if isinstance(dataset_map[0], str):
        dataset_map = [dataset_map]

    return dataset_map


def extract_metadata_from_dataset(frame_dataset: Path) -> DatasetMetadata:
    """
    Retrieves the metadata of the dataset and does a sanity check of the version.
    If the dataset version is not compatible with aposteriori, the training process will stop.

    Parameters
    ----------
    frame_dataset: Path
        Path to the .h5 dataset with the following structure.
        └─[pdb_code] Contains a number of subgroups, one for each chain.
          └─[chain_id] Contains a number of subgroups, one for each residue.
            └─[residue_id] voxels_per_side^3 array of ints, representing element number.
              └─.attrs['label'] Three-letter code for the residue.
              └─.attrs['encoded_residue'] One-hot encoding of the residue.
        └─.attrs['make_frame_dataset_ver']: str - Version used to produce the dataset.
        └─.attrs['frame_dims']: t.Tuple[int, int, int, int] - Dimentsions of the frame.
        └─.attrs['atom_encoder']: t.List[str] - Lables used for the encoding (eg, ["C", "N", "O"]).
        └─.attrs['encode_cb']: bool - Whether a Cb atom was added at the avg position of (-0.741287356, -0.53937931, -1.224287356).
        └─.attrs['atom_filter_fn']: str - Function used to filter the atoms in the frame.
        └─.attrs['residue_encoder']: t.List[str] - Ordered list of residues corresponding to the encoding used.
        └─.attrs['frame_edge_length']: float - Length of the frame in Angstroms (A)
        └─.attrs['voxels_as_gaussian']: bool - Whether the voxels are encoded as a floating point of a gaussian (True) or boolean (False)


    Returns
    -------
    dataset_metadata: DatasetMetadata of the dataset with the following parameters:
        make_frame_dataset_ver: str
        frame_dims: t.Tuple[int, int, int, int]
        atom_encoder: t.List[str]
        encode_cb: bool
        atom_filter_fn: str
        residue_encoder: t.List[str]
        frame_edge_length: float
        voxels_as_gaussian: bool

    """
    with h5py.File(frame_dataset, "r") as dataset_file:
        meta_dict = dict(dataset_file.attrs.items())
        dataset_metadata = DatasetMetadata.import_metadata_dict(meta_dict)

    # Extract version metadata:
    dataset_ver_num = dataset_metadata.make_frame_dataset_ver.split(".")[0]
    aposteriori_ver_num = MAKE_FRAME_DATASET_VER.split(".")[0]
    # If the versions are compatible, return metadata else stop:
    if dataset_ver_num != aposteriori_ver_num:
        sys.exit(
            f"Dataset version is {dataset_metadata.make_frame_dataset_ver} and is incompatible "
            f"with Aposteriori version {MAKE_FRAME_DATASET_VER}."
            f"Try re-creating the dataset with the current version of Aposteriori."
        )
    return dataset_metadata


def get_pdb_keys_to_filter(
    pdb_key_path: Path, file_extension: str = ".txt"
) -> t.List[str]:
    """
    Obtains list of PDB keys from benchmark file. This is to ensure no leakage
    of training samples is seen in the benchmark.

    Parameters
    ----------
    pdb_key_path: Path
        Path to files with pdb keys.
    file_extension: str
        Extension of file. Defaults to ".txt"

    Returns
    -------
    pdb_keys_list: t.List[str]
        List of pdb keys to be removed from training set.
    """
    pdb_key_files = list(pdb_key_path.glob(f"**/*{file_extension}"))
    assert len(pdb_key_files) >= 1, "Expected at least 1 pdb key file."

    pdb_keys_list = []
    # For each file:
    for pdb_list_file in pdb_key_files:
        curr_keys_list = genfromtxt(pdb_list_file, dtype=str)
        # filter chain (we want to delete the whole structure, regardless of chain:
        for pdb in curr_keys_list:
            # Add to list:
            pdb_keys_list.append(pdb[:4])

    return pdb_keys_list


def create_flat_dataset_map(
    frame_dataset: Path,
    filter_list: t.List[str] = [],
    remove_blacklist_silently: bool = False,
) -> (t.List[t.Tuple[str, int, str, str]], t.Set[str]):
    """
    Flattens the structure of the h5 dataset for batching and balancing
    purposes.

    Parameters
    ----------
    frame_dataset: Path
        Path to the .h5 dataset with the following structure.
        └─[pdb_code] Contains a number of subgroups, one for each chain.
          └─[chain_id] Contains a number of subgroups, one for each residue.
            └─[residue_id] voxels_per_side^3 array of ints, representing element number.
              └─.attrs['label'] Three-letter code for the residue.
              └─.attrs['encoded_residue'] One-hot encoding of the residue.
        └─.attrs['make_frame_dataset_ver']: str - Version used to produce the dataset.
        └─.attrs['frame_dims']: t.Tuple[int, int, int, int] - Dimentsions of the frame.
        └─.attrs['atom_encoder']: t.List[str] - Lables used for the encoding (eg, ["C", "N", "O"]).
        └─.attrs['encode_cb']: bool - Whether a Cb atom was added at the avg position of (-0.741287356, -0.53937931, -1.224287356).
        └─.attrs['atom_filter_fn']: str - Function used to filter the atoms in the frame.
        └─.attrs['residue_encoder']: t.List[str] - Ordered list of residues corresponding to the encoding used.
        └─.attrs['frame_edge_length']: float - Length of the frame in Angstroms (A)
    filter_list: t.List[str]
        List of banned PDBs. These are automatically removed from the train/validation set.
    remove_blacklist_silently: bool
        Whether to remove the pdb codes in the blacklist with a warning (True), or raise ValueError (False and default)
    Returns
    -------
    flat_dataset_map: t.List[t.Tuple]
        List of tuples with the order
        [... (pdb_code, chain_id, residue_id,  residue_label, encoded_residue) ...]
    training_set_pdbs: set
        Set of all the pdb codes in the training/validation set.
    """
    standard_residues = list(standard_amino_acids.values())
    # Training set pdbs:
    training_set_pdbs = set()

    with h5py.File(frame_dataset, "r") as dataset_file:
        flat_dataset_map = []
        # Create flattened dataset structure:
        for pdb_code in dataset_file:
            # Check first 4 letters of PBD code in blacklist:
            if pdb_code[:4] not in filter_list:
                for chain_id in dataset_file[pdb_code].keys():
                    # Sort by residue int rather than str
                    residue_n = np.array(
                        list(dataset_file[pdb_code][chain_id].keys()), dtype=np.int
                    )
                    residue_n.sort()
                    residue_n = np.array(residue_n, dtype=str)
                    for residue_id in residue_n:
                        # Extract residue info:
                        residue_label = dataset_file[pdb_code][chain_id][
                            str(residue_id)
                        ].attrs["label"]

                        if residue_label in standard_residues:
                            pass
                        # If uncommon, attempt conversion of label
                        elif residue_label in UNCOMMON_RESIDUE_DICT.keys():
                            warnings.warn(f"{residue_label} is not a standard residue.")
                            # Convert residue to common residue
                            residue_label = UNCOMMON_RESIDUE_DICT[residue_label]
                            warnings.warn(f"Residue converted to {residue_label}.")
                        else:
                            assert (
                                residue_label in standard_residues
                            ), f"Expected natural amino acid, but got {residue_label}."

                        flat_dataset_map.append(
                            (pdb_code, chain_id, residue_id, residue_label)
                        )
                        training_set_pdbs.add(pdb_code)
            else:
                if remove_blacklist_silently:
                    warnings.warn(
                        f"PDB code {pdb_code} was found in benchmark dataset. It was automatically removed."
                    )
                else:
                    raise ValueError(
                        f"PDB code {pdb_code} was found in benchmark dataset. "
                        f"Turn on remove_blacklist_silently=True if you want to"
                        f" ignore these structures for training."
                    )

    return flat_dataset_map, training_set_pdbs


def get_rotamer_codec(return_reduction_guide: bool = False) -> t.Optional[t.List[int]]:
    """
    Creates a codec for tagging residues rotamers.

    return_reduction_guide: Bool
        Whether to return reduction guide to squash

    Returns
    -------
    rot_to_20res: dict
        Rotamer residues encoding of the format {rotamer_number : [ (20,) encoding ]}
    flat_categories: t.List[str]
        Categories of rotamers (338,) eg. ['ALA_0', 'CYS_1', 'CYS_2', 'CYS_3', 'ASP_11', 'ASP_12', 'ASP_13', ... ]
    reduction_guide: t.Optional[t.List[str]]
        List of int indicating which idxs to reduce:
        [0, 1, 4, 13, 40, 49, 50, 59, 68, 149, 158, 185, 194, 203, 230, 311, 314, 317, 320, 329]
        https://github.com/wells-wood-research/timed-design/issues/7
    """
    res_rot_to_encoding = {}
    flat_categories = []
    rot_to_20res = {}
    all_count = 338
    r_count = 0  # Number of rotamers processed so far
    reduction_guide = []
    for i, (a, res) in enumerate(standard_amino_acids.items()):
        reduction_guide.append(r_count)
        if res in side_chain_dihedrals:
            n_rot = len(side_chain_dihedrals[res])
            all_rotamers = list(product([1, 2, 3], repeat=n_rot))
            encoding = np.arange(r_count, r_count + len(all_rotamers))
            onehot_encoding = np.zeros((len(all_rotamers), all_count))
            # Encodings are sorted so we can do encoding encoding
            onehot_encoding[np.arange(0, len(encoding)), encoding] = 1
            rot_to_encoding = dict(zip(all_rotamers, onehot_encoding))
            res_rot_to_encoding[res] = rot_to_encoding
            all_rotamers = np.array(all_rotamers, dtype=str)
            for r, rota in enumerate(all_rotamers):
                flat_categories.append(f"{res}_{''.join(rota)}")
                rot_to_20res[r_count + r] = np.array([0] * 20)
                rot_to_20res[r_count + r][i] = 1
            r_count += len(all_rotamers)
        # No rotamers available:
        else:
            n_rot = 1
            onehot_encoding = np.array([0] * all_count)
            onehot_encoding[r_count] = 1
            rot_to_encoding = {(0,): onehot_encoding}
            res_rot_to_encoding[res] = rot_to_encoding
            flat_categories.append(f"{res}_0")
            rot_to_20res[r_count] = np.array([0] * 20)
            rot_to_20res[r_count][i] = 1
            r_count += n_rot
    if return_reduction_guide:
        return rot_to_20res, flat_categories, reduction_guide
    else:
        return rot_to_20res, flat_categories


def compress_rotamer_predictions_to_20(prediction_matrix: np.ndarray) -> np.ndarray:
    """
    Converts the rotamer prediction matrix from (n, 388) to (n, 20)

    Parameters
    ----------
    prediction_matrix: np.ndarray
        Rotamer prediction matrix (n, 388)

    Returns
    -------
    reduced_prediction_matrix: np.ndarray
        Reduced rotamer prediction matrix (n, 20)

    """
    _, _, reduction_guide = get_rotamer_codec(return_reduction_guide=True)
    return np.add.reduceat(prediction_matrix, reduction_guide, axis=1)


def load_batch(
    dataset_path: Path, data_point_batch: t.List[t.Tuple]
) -> (np.ndarray, np.ndarray):
    """
    Load batch from a dataset map.

    Parameters
    ----------
    dataset_path: Path
        Path to the dataset
    data_point_batch: t.List[t.Tuple]
        Flat dataset map of current batch

    Returns
    -------
    X: np.ndarray
        5D frames with (batch_size, n, n, n, n_encoding) shape
    y: np.ndarray
        Array of shape (batch_size, 20) containing labels of frames
        or (batch_size, 338) if predict_rotamers=True

    """
    # Calcualte catch size
    batch_size = len(data_point_batch)
    remove_idx = []
    # Open hdf5:
    with h5py.File(str(dataset_path), "r") as dataset:
        dims = dataset.attrs["frame_dims"]
        voxels_as_gaussian = dataset.attrs["voxels_as_gaussian"]
        # Initialize X and y:
        if voxels_as_gaussian:
            X = np.zeros((batch_size, *dims), dtype=float)
        else:
            X = np.zeros((batch_size, *dims), dtype=bool)
        y = np.zeros((batch_size, 20), dtype=float)
        # Extract frame from batch:
        for i, (pdb_code, chain_id, residue_id, _) in enumerate(data_point_batch):
            # Extract frame:
            residue_frame = np.asarray(dataset[pdb_code][chain_id][residue_id][()])
            X[i] = residue_frame
            # Extract residue label:
            y[i] = dataset[pdb_code][chain_id][residue_id].attrs["encoded_residue"]
    return X, y


def convert_dataset_map_for_srb(
    flat_dataset_map: list, model_name: str, path_to_output: Path = Path.cwd()
):
    """
    Converts datasetmap for compatibility with PDBench / Sequence recovery benchmark

    Parameters
    ----------
    flat_dataset_map: list
        Dataset map list
    model_name: str
        Name of model
    path_to_output: Path
        Path to output directory. Defaults to current working directory.
    """
    count_dict = {}
    for i, (pdb, chain, res_idx, _) in enumerate(flat_dataset_map):
        if "_0" in pdb:
            pdb = pdb.split("_0")[0]
        # Add chain to PDB_code TODO: this is not robust in case the user has 4 letter name. Unsure what's the best way of dealing with this.
        if len(pdb) == 4:
            pdb += chain
        if pdb not in count_dict:
            count_dict[pdb] = 0

        count_dict[pdb] += 1

    path_to_datasetmap = path_to_output / f"{model_name}.txt"
    with open(path_to_datasetmap, "w") as d:
        d.write("ignore_uncommon False\ninclude_pdbs\n##########\n")
        for pdb, count in count_dict.items():
            d.write(f"{pdb} {count}\n")


def save_consensus_probs(
    pdb_to_consensus_prob: dict, model_name: str, path_to_output: Path = Path.cwd()
):
    """
    Saves consensus sequence into PDBench-compatible format.

    Parameters
    ----------
    pdb_to_consensus_prob: dict
        Dictionary {pdb_code: consensus_probabilities}
    model_name: dict
        Name of the model
    path_to_output: Path
        Path to output directory. Defaults to current working directory.

    """
    path_to_consensus = path_to_output / f"{model_name}_consensus.txt"
    with open(path_to_consensus, "w") as d, open(
        f"{model_name}_consensus.csv", "a"
    ) as p:
        d.write("ignore_uncommon False\ninclude_pdbs\n##########\n")
        for pdb, predictions in pdb_to_consensus_prob.items():
            d.write(f"{pdb} {len(predictions)}\n")
            np.savetxt(p, predictions, delimiter=",")


def save_dict_to_fasta(
    pdb_to_sequence: dict, model_name: str, path_to_output: Path = Path.cwd()
):
    """
    Saves a dictionary of protein sequences to a fasta file.

    Parameters
    ----------
    pdb_to_sequence: dict
        Dictionary {pdb_code: predicted_sequence}
    model_name: str
        Name of the model.
    output_dir: Path
        Path to output directory. Defaults to current working directory.
    """
    path_to_fasta = path_to_output / f"{model_name}.fasta"
    with open(path_to_fasta, "w") as f:
        for pdb, seq in pdb_to_sequence.items():
            f.write(f">{pdb}\n{seq}\n")


def extract_sequence_from_pred_matrix(
    flat_dataset_map: t.List[t.Tuple],
    res_to_predict: t.Tuple[t.Tuple],
    res_to_fix: t.Tuple[t.Tuple],
<<<<<<< HEAD
    chains_to_fix: t.Tuple[t.Tuple],
    chains_to_predict: t.Tuple[t.Tuple],
=======
    chains_to_customize: t.Tuple[t.Tuple],
>>>>>>> 9570b08a
    prediction_matrix: np.ndarray,
    rotamers_categories: t.List[str],
    old_datasetmap: bool = False,
    is_consensus: bool = False,
) -> (dict, dict, dict, dict, dict):
    """
    Extract sequence from prediction matrix and create pdb_to_sequence and
    pdb_to_probability dictionaries

    Parameters
    ----------
    flat_dataset_map: t.List[t.Tuple]
        List of tuples with the order
        [... (pdb_code, chain_id, residue_id,  residue_label, encoded_residue) ...]
    prediction_matrix: np.ndarray
        Prediction matrix for each of the sequence

    Returns
    -------
    pdb_to_sequence: dict
        Dictionary {pdb_code: predicted_sequence}
    pdb_to_sequence: dict
        Dictionary {pdb_code: sequence}
    pdb_to_probability: dict
        Dictionary {pdb_code: probability}
    """
    pdb_to_sequence = {}
    pdb_to_probability = {}
    pdb_to_real_sequence = {}
    pdb_to_consensus = {}
    pdb_to_consensus_prob = {}

    res_to_r_dic = dict(zip(standard_amino_acids.values(), standard_amino_acids.keys()))
    if rotamers_categories:
        if len(rotamers_categories[0]) == 1:
            res_dic = rotamers_categories
        else:
            res_dic = [res_to_r_dic[res.split("_")[0]] for res in rotamers_categories]
    else:
        res_dic = list(standard_amino_acids.keys())
    # Extract max idx for prediction matrix:
    max_idx = np.argmax(prediction_matrix, axis=1)
    # Loop through dataset map to create dictionaries:
    previous_count = 0
    old_datasetmap = True if len(flat_dataset_map[0]) == 4 else False
    for i in range(len(flat_dataset_map)):
        chain = None
        # Add support for different dataset maps:
        if old_datasetmap:
            pdb_chain, chain, _, res = flat_dataset_map[i]
            count = 1
        else:
            pdb_chain, count = flat_dataset_map[i]
            count = int(count)
        pdb_chain += chain
        # Prepare the dictionaries:
        if pdb_chain not in pdb_to_sequence:
            pdb_to_sequence[pdb_chain] = ""
            pdb_to_real_sequence[pdb_chain] = ""
            pdb_to_probability[pdb_chain] = []
        # Loop through map:
        for n in range(previous_count, previous_count + count):
            if old_datasetmap:
                idx = i
            else:
                idx = n

            pred = list(prediction_matrix[idx])
            curr_res = res_dic[max_idx[idx]]
            pdb_to_probability[pdb_chain].append(pred)
            pdb_to_sequence[pdb_chain] += curr_res
            if old_datasetmap:
                pdb_to_real_sequence[pdb_chain] += res_to_r_dic[res]
        if not old_datasetmap:
            previous_count += count
    if chains_to_fix and not chains_to_predict:
        if res_to_fix == []:
            warnings.warn(
                "No prompt was given about which residues to fix. TIMED will make predictions for all the residues on the protein."
            )
        else:
            customize_fixed_residues(
                pdb_to_sequence,
                pdb_to_real_sequence,
                chains_to_fix,
                res_to_fix,
                flat_dataset_map,
            )
    elif chains_to_predict and not chains_to_fix:
        if res_to_predict == []:
            warnings.warn(
                "No prompt was given about which residues to predict. Also, no residue fixing and chain fixing are prompted. Therefore, we will retrieve the consensus sequence."
            )
        else:
            customize_predicted_residues(
                pdb_to_sequence,
                pdb_to_real_sequence,
                chains_to_predict,
                res_to_predict,
                flat_dataset_map,
            )
            print(
                "No residue fixing and chain fixing are prompted. Therefore, we will retrieve the consensus sequence for rest of the protein."
            )
    elif chains_to_predict and chains_to_fix:
        if res_to_predict and res_to_fix:
            customize_predicted_residues(
                pdb_to_sequence,
                pdb_to_real_sequence,
                chains_to_predict,
                res_to_predict,
                flat_dataset_map,
            )
            customize_fixed_residues(
                pdb_to_sequence,
                pdb_to_real_sequence,
                chains_to_fix,
                res_to_fix,
                flat_dataset_map,
            )
        elif res_to_predict and not res_to_fix:
            warnings.warn(
                "No prompt was given about which residues to fix or predict. TIMED will predict all the residues on the protein."
            )
            customize_predicted_residues(
                pdb_to_sequence,
                pdb_to_real_sequence,
                chains_to_predict,
                res_to_predict,
                flat_dataset_map,
            )
        elif res_to_fix and not res_to_predict:
            warnings.warn(
                "No prompt was given about which residues to predict. TIMED will keep all the unconstrained residues the same as consensus sequence."
            )
            customize_fixed_residues(
                pdb_to_sequence,
                pdb_to_real_sequence,
                chains_to_fix,
                res_to_fix,
                flat_dataset_map,
            )
        else:
            warnings.warn(
                "No prompt was given about which residues to predict or fix. TIMED will predict all the residues on the protein."
            )

<<<<<<< HEAD
    else:
        warnings.warn(
            "No prompt was given to fix or predict residues. TIMED will make predictions for all the residues on the protein."
        )
=======
    if chains_to_customize:
        if res_to_fix and not res_to_predict:
            customize_fixed_residues(
                pdb_to_sequence, pdb_to_real_sequence, chains_to_customize, res_to_fix
            )
        elif res_to_predict and not res_to_fix:
            customize_predicted_residues(
                pdb_to_sequence,
                pdb_to_real_sequence,
                chains_to_customize,
                res_to_predict,
            )
        elif not res_to_fix and not res_to_predict:
            warnings.warn(
                "No prompt was given to fix or predict residues. TIMED will make predictions for all the residues."
            )
        else:
            warnings.warn(
                "Both --res_to_fix and --res_to_predict flags were given. TIMED will make predictions for all the residues."
            )

>>>>>>> 9570b08a
    if is_consensus:
        last_pdb = ""
        # Sum up probabilities:
        for pdb_chain in pdb_to_sequence.keys():
            curr_pdb = pdb_chain.split("_")[0]
            if last_pdb != curr_pdb:
                pdb_to_consensus_prob[curr_pdb] = np.array(
                    pdb_to_probability[pdb_chain]
                )
                last_pdb = curr_pdb
            else:
                pdb_to_consensus_prob[curr_pdb] = (
                    pdb_to_consensus_prob[curr_pdb]
                    + np.array(pdb_to_probability[pdb_chain])
                ) / 2
        # Extract sequences from consensus probabilities:
        for pdb_chain in pdb_to_consensus_prob.keys():
            pdb_to_consensus[pdb_chain] = ""
            curr_prob = pdb_to_consensus_prob[pdb_chain]
            max_idx = np.argmax(curr_prob, axis=1)
            for m in max_idx:
                curr_res = res_dic[m]
                pdb_to_consensus[pdb_chain] += curr_res

        return (
            pdb_to_sequence,
            pdb_to_probability,
            pdb_to_real_sequence,
            pdb_to_consensus,
            pdb_to_consensus_prob,
        )
    else:
        return pdb_to_sequence, pdb_to_probability, pdb_to_real_sequence, None, None


def save_outputs_to_file(
    y_true: np.ndarray,
    y_pred: np.ndarray,
    flat_dataset_map: t.List[t.Tuple],
    model: int,
    model_name: str,
    path_to_output: Path = Path.cwd(),
):
    """
    Saves predictions for a specific model to file.

    Parameters
    ----------
    y_true: np.ndarray
        Numpy array of labels (int) 0 or 1.
    y_pred: np.ndarray
        Numpy array of predictions (float) range 0 - 1
    flat_dataset_map: t.List[t.Tuple]
        List of tuples with the order
        [... (pdb_code, chain_id, residue_id,  residue_label, encoded_residue) ...]
    model: int
        Number of the model being used.
    model_name: int
        Name of the model being used.
    path_to_output: Path
        Path to output directory. Defaults to current working directory.
    """
    path_to_encoded_labels = path_to_output / "encoded_labels.csv"
    path_to_datasetmap = path_to_output / "datasetmap.txt"
    path_to_predictions = path_to_output / f"{model_name}.csv"
    # Save dataset map only at the beginning:
    if model == 0:
        with open(path_to_encoded_labels, "a") as f:
            y_true = np.asarray(y_true)
            np.savetxt(f, y_true, delimiter=",", fmt="%i")
    flat_dataset_map = np.asarray(flat_dataset_map)
    # Save dataset map only at the beginning:
    if path_to_datasetmap.exists() == False:
        with open(path_to_datasetmap, "a") as f:
            # Output Dataset Map to txt:
            np.savetxt(f, flat_dataset_map, delimiter=",", fmt="%s")

    predictions = np.array(y_pred[model], dtype=np.float16)
    # Output model predictions:
    with open(path_to_predictions, "a") as f:
        np.savetxt(f, predictions, delimiter=",")


def create_map_alphanumeric_code(property_map: np.ndarray, k: int = 32) -> str:
    """
    Creates alphanumeric code based on property map

    Parameters
    ----------
    property_map: np.ndarray
        Array of property of length (n_residues,)
    k: int
        Number of characters used in the alphanumeric code

    Returns
    -------
    map_code: str
        String containing k alphanumeric characters
    """
    # Create alphanumeric code based on polarity map:
    seed_map = "1"
    for i in property_map:
        # Dealing with negative charge:
        if i < 0:
            seed_map += str(2)
        else:
            seed_map += str(i)
    seed_map = int(seed_map)
    # Set random seed for repeatability
    random.seed(seed_map)
    # Create alphanumeric code
    map_code = "".join(random.choices(string.ascii_letters + string.digits, k=k))
    return map_code


blosum62 = {
    ("W", "F"): 1,
    ("L", "R"): -2,
    ("S", "P"): -1,
    ("V", "T"): 0,
    ("Q", "Q"): 5,
    ("N", "A"): -2,
    ("Z", "Y"): -2,
    ("W", "R"): -3,
    ("Q", "A"): -1,
    ("S", "D"): 0,
    ("H", "H"): 8,
    ("S", "H"): -1,
    ("H", "D"): -1,
    ("L", "N"): -3,
    ("W", "A"): -3,
    ("Y", "M"): -1,
    ("G", "R"): -2,
    ("Y", "I"): -1,
    ("Y", "E"): -2,
    ("B", "Y"): -3,
    ("Y", "A"): -2,
    ("V", "D"): -3,
    ("B", "S"): 0,
    ("Y", "Y"): 7,
    ("G", "N"): 0,
    ("E", "C"): -4,
    ("Y", "Q"): -1,
    ("Z", "Z"): 4,
    ("V", "A"): 0,
    ("C", "C"): 9,
    ("M", "R"): -1,
    ("V", "E"): -2,
    ("T", "N"): 0,
    ("P", "P"): 7,
    ("V", "I"): 3,
    ("V", "S"): -2,
    ("Z", "P"): -1,
    ("V", "M"): 1,
    ("T", "F"): -2,
    ("V", "Q"): -2,
    ("K", "K"): 5,
    ("P", "D"): -1,
    ("I", "H"): -3,
    ("I", "D"): -3,
    ("T", "R"): -1,
    ("P", "L"): -3,
    ("K", "G"): -2,
    ("M", "N"): -2,
    ("P", "H"): -2,
    ("F", "Q"): -3,
    ("Z", "G"): -2,
    ("X", "L"): -1,
    ("T", "M"): -1,
    ("Z", "C"): -3,
    ("X", "H"): -1,
    ("D", "R"): -2,
    ("B", "W"): -4,
    ("X", "D"): -1,
    ("Z", "K"): 1,
    ("F", "A"): -2,
    ("Z", "W"): -3,
    ("F", "E"): -3,
    ("D", "N"): 1,
    ("B", "K"): 0,
    ("X", "X"): -1,
    ("F", "I"): 0,
    ("B", "G"): -1,
    ("X", "T"): 0,
    ("F", "M"): 0,
    ("B", "C"): -3,
    ("Z", "I"): -3,
    ("Z", "V"): -2,
    ("S", "S"): 4,
    ("L", "Q"): -2,
    ("W", "E"): -3,
    ("Q", "R"): 1,
    ("N", "N"): 6,
    ("W", "M"): -1,
    ("Q", "C"): -3,
    ("W", "I"): -3,
    ("S", "C"): -1,
    ("L", "A"): -1,
    ("S", "G"): 0,
    ("L", "E"): -3,
    ("W", "Q"): -2,
    ("H", "G"): -2,
    ("S", "K"): 0,
    ("Q", "N"): 0,
    ("N", "R"): 0,
    ("H", "C"): -3,
    ("Y", "N"): -2,
    ("G", "Q"): -2,
    ("Y", "F"): 3,
    ("C", "A"): 0,
    ("V", "L"): 1,
    ("G", "E"): -2,
    ("G", "A"): 0,
    ("K", "R"): 2,
    ("E", "D"): 2,
    ("Y", "R"): -2,
    ("M", "Q"): 0,
    ("T", "I"): -1,
    ("C", "D"): -3,
    ("V", "F"): -1,
    ("T", "A"): 0,
    ("T", "P"): -1,
    ("B", "P"): -2,
    ("T", "E"): -1,
    ("V", "N"): -3,
    ("P", "G"): -2,
    ("M", "A"): -1,
    ("K", "H"): -1,
    ("V", "R"): -3,
    ("P", "C"): -3,
    ("M", "E"): -2,
    ("K", "L"): -2,
    ("V", "V"): 4,
    ("M", "I"): 1,
    ("T", "Q"): -1,
    ("I", "G"): -4,
    ("P", "K"): -1,
    ("M", "M"): 5,
    ("K", "D"): -1,
    ("I", "C"): -1,
    ("Z", "D"): 1,
    ("F", "R"): -3,
    ("X", "K"): -1,
    ("Q", "D"): 0,
    ("X", "G"): -1,
    ("Z", "L"): -3,
    ("X", "C"): -2,
    ("Z", "H"): 0,
    ("B", "L"): -4,
    ("B", "H"): 0,
    ("F", "F"): 6,
    ("X", "W"): -2,
    ("B", "D"): 4,
    ("D", "A"): -2,
    ("S", "L"): -2,
    ("X", "S"): 0,
    ("F", "N"): -3,
    ("S", "R"): -1,
    ("W", "D"): -4,
    ("V", "Y"): -1,
    ("W", "L"): -2,
    ("H", "R"): 0,
    ("W", "H"): -2,
    ("H", "N"): 1,
    ("W", "T"): -2,
    ("T", "T"): 5,
    ("S", "F"): -2,
    ("W", "P"): -4,
    ("L", "D"): -4,
    ("B", "I"): -3,
    ("L", "H"): -3,
    ("S", "N"): 1,
    ("B", "T"): -1,
    ("L", "L"): 4,
    ("Y", "K"): -2,
    ("E", "Q"): 2,
    ("Y", "G"): -3,
    ("Z", "S"): 0,
    ("Y", "C"): -2,
    ("G", "D"): -1,
    ("B", "V"): -3,
    ("E", "A"): -1,
    ("Y", "W"): 2,
    ("E", "E"): 5,
    ("Y", "S"): -2,
    ("C", "N"): -3,
    ("V", "C"): -1,
    ("T", "H"): -2,
    ("P", "R"): -2,
    ("V", "G"): -3,
    ("T", "L"): -1,
    ("V", "K"): -2,
    ("K", "Q"): 1,
    ("R", "A"): -1,
    ("I", "R"): -3,
    ("T", "D"): -1,
    ("P", "F"): -4,
    ("I", "N"): -3,
    ("K", "I"): -3,
    ("M", "D"): -3,
    ("V", "W"): -3,
    ("W", "W"): 11,
    ("M", "H"): -2,
    ("P", "N"): -2,
    ("K", "A"): -1,
    ("M", "L"): 2,
    ("K", "E"): 1,
    ("Z", "E"): 4,
    ("X", "N"): -1,
    ("Z", "A"): -1,
    ("Z", "M"): -1,
    ("X", "F"): -1,
    ("K", "C"): -3,
    ("B", "Q"): 0,
    ("X", "B"): -1,
    ("B", "M"): -3,
    ("F", "C"): -2,
    ("Z", "Q"): 3,
    ("X", "Z"): -1,
    ("F", "G"): -3,
    ("B", "E"): 1,
    ("X", "V"): -1,
    ("F", "K"): -3,
    ("B", "A"): -2,
    ("X", "R"): -1,
    ("D", "D"): 6,
    ("W", "G"): -2,
    ("Z", "F"): -3,
    ("S", "Q"): 0,
    ("W", "C"): -2,
    ("W", "K"): -3,
    ("H", "Q"): 0,
    ("L", "C"): -1,
    ("W", "N"): -4,
    ("S", "A"): 1,
    ("L", "G"): -4,
    ("W", "S"): -3,
    ("S", "E"): 0,
    ("H", "E"): 0,
    ("S", "I"): -2,
    ("H", "A"): -2,
    ("S", "M"): -1,
    ("Y", "L"): -1,
    ("Y", "H"): 2,
    ("Y", "D"): -3,
    ("E", "R"): 0,
    ("X", "P"): -2,
    ("G", "G"): 6,
    ("G", "C"): -3,
    ("E", "N"): 0,
    ("Y", "T"): -2,
    ("Y", "P"): -3,
    ("T", "K"): -1,
    ("A", "A"): 4,
    ("P", "Q"): -1,
    ("T", "C"): -1,
    ("V", "H"): -3,
    ("T", "G"): -2,
    ("I", "Q"): -3,
    ("Z", "T"): -1,
    ("C", "R"): -3,
    ("V", "P"): -2,
    ("P", "E"): -1,
    ("M", "C"): -1,
    ("K", "N"): 0,
    ("I", "I"): 4,
    ("P", "A"): -1,
    ("M", "G"): -3,
    ("T", "S"): 1,
    ("I", "E"): -3,
    ("P", "M"): -2,
    ("M", "K"): -1,
    ("I", "A"): -1,
    ("P", "I"): -3,
    ("R", "R"): 5,
    ("X", "M"): -1,
    ("L", "I"): 2,
    ("X", "I"): -1,
    ("Z", "B"): 1,
    ("X", "E"): -1,
    ("Z", "N"): 0,
    ("X", "A"): 0,
    ("B", "R"): -1,
    ("B", "N"): 3,
    ("F", "D"): -3,
    ("X", "Y"): -1,
    ("Z", "R"): 0,
    ("F", "H"): -1,
    ("B", "F"): -3,
    ("F", "L"): 0,
    ("X", "Q"): -1,
    ("B", "B"): 4,
}<|MERGE_RESOLUTION|>--- conflicted
+++ resolved
@@ -21,7 +21,6 @@
 from aposteriori.config import MAKE_FRAME_DATASET_VER, UNCOMMON_RESIDUE_DICT
 from aposteriori.data_prep.create_frame_data_set import (
     DatasetMetadata,
-    residue_number_indexing,
 )
 
 
@@ -930,12 +929,8 @@
     flat_dataset_map: t.List[t.Tuple],
     res_to_predict: t.Tuple[t.Tuple],
     res_to_fix: t.Tuple[t.Tuple],
-<<<<<<< HEAD
     chains_to_fix: t.Tuple[t.Tuple],
     chains_to_predict: t.Tuple[t.Tuple],
-=======
-    chains_to_customize: t.Tuple[t.Tuple],
->>>>>>> 9570b08a
     prediction_matrix: np.ndarray,
     rotamers_categories: t.List[str],
     old_datasetmap: bool = False,
@@ -1083,34 +1078,10 @@
                 "No prompt was given about which residues to predict or fix. TIMED will predict all the residues on the protein."
             )
 
-<<<<<<< HEAD
     else:
         warnings.warn(
             "No prompt was given to fix or predict residues. TIMED will make predictions for all the residues on the protein."
         )
-=======
-    if chains_to_customize:
-        if res_to_fix and not res_to_predict:
-            customize_fixed_residues(
-                pdb_to_sequence, pdb_to_real_sequence, chains_to_customize, res_to_fix
-            )
-        elif res_to_predict and not res_to_fix:
-            customize_predicted_residues(
-                pdb_to_sequence,
-                pdb_to_real_sequence,
-                chains_to_customize,
-                res_to_predict,
-            )
-        elif not res_to_fix and not res_to_predict:
-            warnings.warn(
-                "No prompt was given to fix or predict residues. TIMED will make predictions for all the residues."
-            )
-        else:
-            warnings.warn(
-                "Both --res_to_fix and --res_to_predict flags were given. TIMED will make predictions for all the residues."
-            )
-
->>>>>>> 9570b08a
     if is_consensus:
         last_pdb = ""
         # Sum up probabilities:
